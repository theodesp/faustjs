--- conflicted
+++ resolved
@@ -10,19 +10,11 @@
 
 **TL;DR**: Authentication in Faust.js can happen in five main steps:
 
-<<<<<<< HEAD
-1. User initiates request to authenticated data
-2. Faust.js facilitates the request for an authorization code from the FaustWP plugin. This is a short lived token that is used to request a refresh and access token
-3. Faust.js facilitates the request for a refresh and access token from the FaustWP plugin using the authorization code
-4. Faust.js stores the refresh token in a secure, http only cookie. The refresh token is used to request a new access token when the current one expires
-5. Faust.js stores the access token in memory to be used in subsequent authenticated requests
-=======
 1. User initiates request to authenticate data.
-2. Faust.js facilitates the request for an authorization code from the WPE Headless plugin. This code is a short-lived token used to request a refresh and access token.
-3. Faust.js facilitates a refresh and access token request from the WPE Headless plugin using the authorization code.
+2. Faust.js facilitates the request for an authorization code from the FaustWP plugin. This code is a short-lived token used to request a refresh and access token.
+3. Faust.js facilitates a refresh and access token request from the FaustWP plugin using the authorization code.
 4. Faust.js stores the refresh token in a secure, HTTP-only cookie. The token refresh requests a new access token when the current one expires
 5. Faust.js stores the access token in memory that you can use in subsequent authenticated requests.
->>>>>>> 5d3f0fb6
 
 ## Initial Setup
 
