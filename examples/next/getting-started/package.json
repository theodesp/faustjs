--- conflicted
+++ resolved
@@ -13,11 +13,7 @@
   },
   "dependencies": {
     "@faustjs/core": "^0.12.0",
-<<<<<<< HEAD
-    "@faustjs/next": "^0.12.0",
-=======
     "@faustjs/next": "^0.12.1",
->>>>>>> 5cb5add5
     "next": "^11.1.2",
     "normalize.css": "^8.0.1",
     "react": "^17.0.2",
