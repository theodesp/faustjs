--- conflicted
+++ resolved
@@ -1,81 +1,55 @@
-=== FaustWP ===
-Contributors: antpb, apmatthe, blakewpe, claygriffiths, joefusco, markkelnar, mindctrl, modernnerd, rfmeier, wpengine
-Tags: faustjs, faust, headless, decoupled
-Requires at least: 5.7
-Tested up to: 5.9
-Stable tag: 0.7.5
-Requires PHP: 7.2
-License: GPLv2 or later
-License URI: https://www.gnu.org/licenses/gpl-2.0.html
-
-FaustWP transforms your traditional WordPress installation into a flexible headless CMS.
-
-== Description ==
-
-In conjunction with Faust.js, FaustWP enables a decoupled front-end to authenticate with WordPress through GraphQL mutations and REST API endpoints. It is the connective glue between a Faust.js-powered front-end app, and a WordPress backend.
-
-The plugin also provides useful options for headless sites, such as the ability to:
-<ul>
-<li>Hide “theme” admin pages.</li>
-<li>Redirect public route requests to the front-end application.</li>
-<li>Rewrite WordPress URLs to front-end URLs in queried content.</li>
-</ul>
-
-== Installation ==
-
-1. Search for the plugin in WordPress under "Plugins -> Add New".
-2. Click the “Install Now” button, followed by "Activate".
-
-That's it! For more information on getting started with headless WordPress, see <a href="https://faustjs.org/docs/tutorial/dev-env-setup" target="_blank">Getting Started with Faust.js</a>.
-
-<<<<<<< HEAD
-== Changelog ==
-
-= 0.7.3 =
-
-### Patch Changes
-
-- ab4a661: Fixed issue where file editor was unable to save
-
-= 0.7.2 =
-
-### Patch Changes
-
-- 4cff9dc: feat: add link to Settings page on Installed Plugins list page
-- 3c1280b: Adds the GraphQL `Type` name to the preview URL to avoid making a request to get the content type in the Faust.js packages
-
-= 0.7.1 =
-
-### Patch Changes
-
-- f948c04: Fixed plugin icon SVG display issue in Chrome [#683](https://github.com/wpengine/faustjs/pull/683)
-
-[View the full changelog](https://faustjs.org/docs/changelog/faustwp)
-
-=======
-== Changelog ==
-
-= 0.7.5 =
-
-### Patch Changes
-
-- b7af359: Simplify generation of preview links. Fixes an issue where preview links were missing slashes with certain permalink structures. Thanks @torounit!
-- 662c377: Plugin settings are now validated and sanitized before saving.
-- c730348: Disables access to the site editor when themes are disabled
-
-= 0.7.4 =
-
-### Patch Changes
-
-- 1dcd987: Removes unused event callbacks for rewrite rule and post status changes. The `is_events_enabled()` function has also been removed.
-- 5c69b68: ConditionalTags has been deprecated as it was introduced in an older version of the framework when routing was done from the NextTemplateLoader. Now that we are using Next.js pages for routing, conditionalTags are no longer needed.
-- 7d156ba: Add a documentation link that explains "Features" checkbox settings in more detail
-
-= 0.7.3 =
-
-### Patch Changes
-
-- ab4a661: Fixed issue where file editor was unable to save
-
-[View the full changelog](https://faustjs.org/docs/changelog/faustwp)
->>>>>>> 35b0b817
+=== FaustWP ===
+Contributors: antpb, apmatthe, blakewpe, claygriffiths, joefusco, markkelnar, mindctrl, modernnerd, rfmeier, wpengine
+Tags: faustjs, faust, headless, decoupled
+Requires at least: 5.7
+Tested up to: 5.9
+Stable tag: 0.7.5
+Requires PHP: 7.2
+License: GPLv2 or later
+License URI: https://www.gnu.org/licenses/gpl-2.0.html
+
+FaustWP transforms your traditional WordPress installation into a flexible headless CMS.
+
+== Description ==
+
+In conjunction with Faust.js, FaustWP enables a decoupled front-end to authenticate with WordPress through GraphQL mutations and REST API endpoints. It is the connective glue between a Faust.js-powered front-end app, and a WordPress backend.
+
+The plugin also provides useful options for headless sites, such as the ability to:
+<ul>
+<li>Hide “theme” admin pages.</li>
+<li>Redirect public route requests to the front-end application.</li>
+<li>Rewrite WordPress URLs to front-end URLs in queried content.</li>
+</ul>
+
+== Installation ==
+
+1. Search for the plugin in WordPress under "Plugins -> Add New".
+2. Click the “Install Now” button, followed by "Activate".
+
+That's it! For more information on getting started with headless WordPress, see <a href="https://faustjs.org/docs/tutorial/dev-env-setup" target="_blank">Getting Started with Faust.js</a>.
+
+== Changelog ==
+
+= 0.7.5 =
+
+### Patch Changes
+
+- b7af359: Simplify generation of preview links. Fixes an issue where preview links were missing slashes with certain permalink structures. Thanks @torounit!
+- 662c377: Plugin settings are now validated and sanitized before saving.
+- c730348: Disables access to the site editor when themes are disabled
+
+= 0.7.4 =
+
+### Patch Changes
+
+- 1dcd987: Removes unused event callbacks for rewrite rule and post status changes. The `is_events_enabled()` function has also been removed.
+- 5c69b68: ConditionalTags has been deprecated as it was introduced in an older version of the framework when routing was done from the NextTemplateLoader. Now that we are using Next.js pages for routing, conditionalTags are no longer needed.
+- 7d156ba: Add a documentation link that explains "Features" checkbox settings in more detail
+
+= 0.7.3 =
+
+### Patch Changes
+
+- ab4a661: Fixed issue where file editor was unable to save
+
+[View the full changelog](https://faustjs.org/docs/changelog/faustwp)