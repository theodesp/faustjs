<?php
/**
 * Plugin Name: FaustWP
 * Plugin URI: https://faustjs.org/
 * Description: Plugin for working with Faust.js, the Headless WordPress Framework.
 * Author: WP Engine
 * Author URI: https://wpengine.com/
 * License: GPLv2 or later
 * License URI: https://www.gnu.org/licenses/gpl-2.0.html
 * Text Domain: faustwp
 * Domain Path: /languages
<<<<<<< HEAD
 * Version: 0.7.0
=======
 * Version: 0.7.1
>>>>>>> c925f3bb
 * Requires PHP: 7.2
 * Requires at least: 5.7
 *
 * @package FaustWP
 */

namespace WPE\FaustWP;

use function WPE\FaustWP\Settings\is_events_enabled;

if ( ! defined( 'ABSPATH' ) ) {
	exit;
}

define( 'FAUSTWP_FILE', __FILE__ );
define( 'FAUSTWP_DIR', dirname( __FILE__ ) );
define( 'FAUSTWP_URL', plugin_dir_url( __FILE__ ) );
define( 'FAUSTWP_PATH', plugin_basename( FAUSTWP_FILE ) );
define( 'FAUSTWP_SLUG', dirname( plugin_basename( FAUSTWP_FILE ) ) );

require FAUSTWP_DIR . '/includes/auth/functions.php';
require FAUSTWP_DIR . '/includes/replacement/functions.php';
require FAUSTWP_DIR . '/includes/settings/functions.php';
require FAUSTWP_DIR . '/includes/graphql/functions.php';
require FAUSTWP_DIR . '/includes/utilities/functions.php';
require FAUSTWP_DIR . '/includes/auth/callbacks.php';
require FAUSTWP_DIR . '/includes/deny-public-access/callbacks.php';
require FAUSTWP_DIR . '/includes/menus/callbacks.php';
require FAUSTWP_DIR . '/includes/admin-menus/callbacks.php';
require FAUSTWP_DIR . '/includes/replacement/callbacks.php';
require FAUSTWP_DIR . '/includes/replacement/graphql-callbacks.php';
require FAUSTWP_DIR . '/includes/graphql/callbacks.php';
require FAUSTWP_DIR . '/includes/rest/callbacks.php';
require FAUSTWP_DIR . '/includes/settings/callbacks.php';
require FAUSTWP_DIR . '/includes/updates/upgrade-database.php';
require FAUSTWP_DIR . '/includes/utilities/callbacks.php';

if ( is_events_enabled() ) {
	require FAUSTWP_DIR . '/includes/events/callbacks.php';
}<|MERGE_RESOLUTION|>--- conflicted
+++ resolved
@@ -9,11 +9,7 @@
  * License URI: https://www.gnu.org/licenses/gpl-2.0.html
  * Text Domain: faustwp
  * Domain Path: /languages
-<<<<<<< HEAD
- * Version: 0.7.0
-=======
  * Version: 0.7.1
->>>>>>> c925f3bb
  * Requires PHP: 7.2
  * Requires at least: 5.7
  *
