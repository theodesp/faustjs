/**
 * Creating a sidebar enables you to:
 - create an ordered group of docs
 - render a sidebar for each doc of that group
 - provide next/previous navigation

 The sidebars can be generated from the filesystem, or explicitly defined here.

 Create as many sidebars as you want.
 */

module.exports = {
  docsSidebar: [
    {
      type: 'category',
      label: 'Tutorial for PHP Developers',
      items: [
        {
          type: 'doc',
          label: 'Development Environment Setup',
          id: 'tutorial/dev-env-setup',
        },
        {
          type: 'doc',
          label: 'Create A Basic Headless WordPress Site',
          id: 'tutorial/basic-headless-site',
        },
        {
          type: 'doc',
          label: 'Create Your First React Component',
          id: 'tutorial/first-react-component',
        },
        {
          type: 'doc',
          label: 'Setup Faust.js',
          id: 'tutorial/setup-faustjs',
        },
        {
          type: 'doc',
          label: 'Querying Data From Your Headless WordPress Site',
          id: 'tutorial/querying-data',
        },
      ],
    },
    {
      type: 'category',
      label: 'Usage with Next.js',
      items: [
        {
          type: 'doc',
          label: 'Getting Started',
          id: 'next/getting-started',
        },
        {
          type: 'category',
          label: 'Guides',
          items: [
            {
              type: 'doc',
              label: 'Fetching Data',
              id: 'next/guides/fetching-data',
            },
            {
              type: 'doc',
              label: 'SSG & SSR',
              id: 'next/guides/ssr-ssg',
            },
            {
              type: 'doc',
              label: 'Custom Post Types',
              id: 'next/guides/custom-post-types',
            },
            {
              type: 'doc',
              label: 'Previews',
              id: 'next/guides/post-page-previews',
            },
            {
              type: 'doc',
              label: 'Permalinks',
              id: 'next/guides/permalinks',
            },
            {
              type: 'doc',
              label: 'Authentication',
              id: 'next/guides/authentication',
            },
            {
              type: 'doc',
              label: 'Logging Queries',
              id: 'next/guides/logging-queries',
            },
            {
              type: 'doc',
              label: 'Modifying the GraphQL Request',
              id: 'next/guides/modifying-graphql-request',
            },
            {
              type: 'doc',
              label: 'Testing with Jest',
              id: 'next/guides/testing-with-jest',
            },
            {
              type: 'doc',
              label: '404s',
              id: 'next/guides/handle-404s',
            },
          ],
        },
        {
          type: 'category',
          label: 'Reference',
          items: [
            {
              type: 'category',
              label: 'Hooks',
              items: [
                {
                  type: 'doc',
                  label: 'Hooks Intro',
                  id: 'next/reference/hooks/hooks',
                },
                {
                  type: 'doc',
                  label: 'usePost Hook',
                  id: 'next/reference/hooks/usePost',
                },
                {
                  type: 'doc',
                  label: 'usePosts Hook',
                  id: 'next/reference/hooks/usePosts',
                },
                {
                  type: 'doc',
                  label: 'usePage Hook',
                  id: 'next/reference/hooks/usePage',
                },
                {
                  type: 'doc',
                  label: 'usePreview Hook',
                  id: 'next/reference/hooks/usePreview',
                },
                {
                  type: 'doc',
                  label: 'usePreviewNode Hook',
                  id: 'next/reference/hooks/usePreviewNode',
                },
                {
                  type: 'doc',
                  label: 'useAuth Hook',
                  id: 'next/reference/hooks/useAuth',
                },
                {
                  type: 'doc',
                  label: 'useLogin Hook',
                  id: 'next/reference/hooks/useLogin',
                },
                {
                  type: 'doc',
                  label: 'useLogout Hook',
                  id: 'next/reference/hooks/useLogout',
                },
                {
                  type: 'doc',
                  label: 'GQty Hooks',
                  id: 'next/reference/hooks/gqty-hooks',
                },
              ],
            },
            {
              type: 'doc',
              label: 'API Router',
              id: 'next/reference/api-router',
            },
            {
              type: 'doc',
              label: 'is404',
              id: 'next/reference/is404',
            },
            {
              type: 'doc',
              label: 'withFaust',
              id: 'next/reference/with-faust',
            },
            {
              type: 'doc',
              label: 'FaustProvider',
              id: 'next/reference/faust-provider',
            },
            {
              type: 'doc',
              label: 'URL Params',
              id: 'next/reference/expected-url-params',
            },
          ],
        },
      ],
    },
    {
      type: 'doc',
      label: 'Introduction to GQty',
      id: 'gqty-intro',
    },
    {
      type: 'category',
      label: 'Going to Production',
      items: [
        {
          type: 'doc',
          label: 'Deploy Your Faust.js App',
          id: 'going-to-production/deployment',
        },
        {
          type: 'doc',
          label: 'Optimizations',
          id: 'going-to-production/optimizations',
        },
      ],
    },
    {
      type: 'category',
<<<<<<< HEAD
=======
      label: 'FaustWP Plugin',
      items: [
        {
          type: 'doc',
          label: 'Settings Reference',
          id: 'faustwp/settings',
        },
      ],
    },
    {
      type: 'category',
>>>>>>> 35b0b817
      label: 'Changelogs',
      items: [
        {
          type: 'doc',
          label: '@faustjs/core',
          id: 'changelog/core',
        },
        {
          type: 'doc',
          label: '@faustjs/next',
          id: 'changelog/next',
        },
        {
          type: 'doc',
          label: '@faustjs/react',
          id: 'changelog/react',
        },
        {
          type: 'doc',
          label: 'FaustWP',
          id: 'changelog/faustwp',
        },
        {
          type: 'doc',
          label: 'Faust.js 0.9.0 - 12.0.0',
          id: 'release-notes',
        },
      ],
    },
  ],
};<|MERGE_RESOLUTION|>--- conflicted
+++ resolved
@@ -219,8 +219,6 @@
     },
     {
       type: 'category',
-<<<<<<< HEAD
-=======
       label: 'FaustWP Plugin',
       items: [
         {
@@ -232,7 +230,6 @@
     },
     {
       type: 'category',
->>>>>>> 35b0b817
       label: 'Changelogs',
       items: [
         {
