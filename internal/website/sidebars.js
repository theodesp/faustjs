/**
 * Creating a sidebar enables you to:
 - create an ordered group of docs
 - render a sidebar for each doc of that group
 - provide next/previous navigation

 The sidebars can be generated from the filesystem, or explicitly defined here.

 Create as many sidebars as you want.
 */

module.exports = {
  docsSidebar: [
    {
      type: 'category',
      label: 'Tutorial for PHP Developers',
      items: [
        {
          type: 'doc',
          label: 'Development Environment Setup',
          id: 'tutorial/dev-env-setup',
        },
        {
          type: 'doc',
          label: 'Create A Basic Headless WordPress Site',
          id: 'tutorial/basic-headless-site',
        },
        {
          type: 'doc',
          label: 'Create Your First React Component',
          id: 'tutorial/first-react-component',
        },
        {
          type: 'doc',
          label: 'Setup Faust.js',
          id: 'tutorial/setup-faustjs',
        },
        {
          type: 'doc',
          label: 'Querying Data From Your Headless WordPress Site',
          id: 'tutorial/querying-data',
        },
      ],
    },
    {
      type: 'category',
      label: 'Usage with Next.js',
      items: [
        {
          type: 'doc',
          label: 'Getting Started',
          id: 'next/getting-started',
        },
        {
          type: 'category',
          label: 'Guides',
          items: [
            {
              type: 'doc',
              label: 'Fetching Data',
              id: 'next/guides/fetching-data',
            },
            {
              type: 'doc',
              label: 'SSG & SSR',
              id: 'next/guides/ssr-ssg',
            },
            {
              type: 'doc',
              label: 'Custom Post Types',
              id: 'next/guides/custom-post-types',
            },
            {
              type: 'doc',
              label: 'Previews',
              id: 'next/guides/post-page-previews',
            },
            {
              type: 'doc',
              label: 'Permalinks',
              id: 'next/guides/permalinks',
            },
            {
              type: 'doc',
              label: 'Authentication',
              id: 'next/guides/authentication',
            },
            {
              type: 'doc',
              label: 'Logging Queries',
              id: 'next/guides/logging-queries',
            },
            {
              type: 'doc',
              label: '404s',
              id: 'next/guides/handle-404s',
            },
          ],
        },
        {
          type: 'category',
          label: 'Reference',
          items: [
            {
              type: 'category',
              label: 'Hooks',
              items: [
                {
                  type: 'doc',
                  label: 'Hooks Intro',
                  id: 'next/reference/hooks/hooks',
                },
                {
                  type: 'doc',
                  label: 'usePost Hook',
                  id: 'next/reference/hooks/usePost',
                },
                {
                  type: 'doc',
                  label: 'usePosts Hook',
                  id: 'next/reference/hooks/usePosts',
                },
                {
                  type: 'doc',
                  label: 'usePage Hook',
                  id: 'next/reference/hooks/usePage',
                },
                {
                  type: 'doc',
                  label: 'usePreview Hook',
                  id: 'next/reference/hooks/usePreview',
                },
                {
                  type: 'doc',
                  label: 'usePreviewNode Hook',
                  id: 'next/reference/hooks/usePreviewNode',
                },
                {
                  type: 'doc',
                  label: 'useAuth Hook',
                  id: 'next/reference/hooks/useAuth',
                },
                {
                  type: 'doc',
                  label: 'useLogin Hook',
                  id: 'next/reference/hooks/useLogin',
                },
                {
                  type: 'doc',
                  label: 'useLogout Hook',
                  id: 'next/reference/hooks/useLogout',
                },
                {
                  type: 'doc',
                  label: 'GQty Hooks',
                  id: 'next/reference/hooks/gqty-hooks',
                },
              ],
            },
            {
              type: 'doc',
              label: 'API Router',
              id: 'next/reference/api-router',
            },
            {
              type: 'doc',
              label: 'withFaust',
              id: 'next/reference/with-faust',
            },
            {
              type: 'doc',
              label: 'FaustProvider',
              id: 'next/reference/faust-provider',
            },
            {
              type: 'doc',
              label: 'URL Params',
              id: 'next/reference/expected-url-params',
            },
          ],
        },
      ],
    },
    {
      type: 'doc',
      label: 'Introduction to GQty',
      id: 'gqty-intro',
    },
    {
      type: 'category',
<<<<<<< HEAD
      label: 'FaustWP Plugin',
      items: [
        {
          type: 'doc',
          label: 'Settings Reference',
          id: 'faustwp/settings',
=======
      label: 'Going to Production',
      items: [
        {
          type: 'doc',
          label: 'Deploy Your Faust.js App',
          id: 'going-to-production/deployment',
        },
        {
          type: 'doc',
          label: 'Optimizations',
          id: 'going-to-production/optimizations',
>>>>>>> be653372
        },
      ],
    },
    {
      type: 'category',
      label: 'Changelogs',
      items: [
        {
          type: 'doc',
          label: '@faustjs/core',
          id: 'changelog/core',
        },
        {
          type: 'doc',
          label: '@faustjs/next',
          id: 'changelog/next',
        },
        {
          type: 'doc',
          label: '@faustjs/react',
          id: 'changelog/react',
        },
        {
          type: 'doc',
          label: 'FaustWP',
          id: 'changelog/faustwp',
        },
        {
          type: 'doc',
          label: 'Faust.js 0.9.0 - 12.0.0',
          id: 'release-notes',
        },
      ],
    },
  ],
};<|MERGE_RESOLUTION|>--- conflicted
+++ resolved
@@ -188,26 +188,28 @@
     },
     {
       type: 'category',
-<<<<<<< HEAD
+      label: 'Going to Production',
+      items: [
+        {
+          type: 'doc',
+          label: 'Deploy Your Faust.js App',
+          id: 'going-to-production/deployment',
+        },
+        {
+          type: 'doc',
+          label: 'Optimizations',
+          id: 'going-to-production/optimizations',
+        },
+      ],
+    },
+    {
+      type: 'category',
       label: 'FaustWP Plugin',
       items: [
         {
           type: 'doc',
           label: 'Settings Reference',
           id: 'faustwp/settings',
-=======
-      label: 'Going to Production',
-      items: [
-        {
-          type: 'doc',
-          label: 'Deploy Your Faust.js App',
-          id: 'going-to-production/deployment',
-        },
-        {
-          type: 'doc',
-          label: 'Optimizations',
-          id: 'going-to-production/optimizations',
->>>>>>> be653372
         },
       ],
     },
