--- conflicted
+++ resolved
@@ -33,11 +33,7 @@
         {
           to: 'blog',
           label: 'Blog',
-<<<<<<< HEAD
-          position: 'left'
-=======
           position: 'left',
->>>>>>> b3de07bb
         },
         {
           href: 'https://github.com/wpengine/faustjs?ref=faustjs',
