--- conflicted
+++ resolved
@@ -29,11 +29,7 @@
 Since `[postSlug]` is one of the params we look for, you can use the `usePost()` hook without any arguments and it will understand that it needs to get a post using the value stored in the `postSlug` param!
 
 ```tsx title=/src/pages/posts/[postSlug].tsx {6}
-<<<<<<< HEAD
-import { client, getNextStaticProps } from '@faust/next';
-=======
 import { client, getNextStaticProps } from '@faustjs/next';
->>>>>>> 35b0b817
 import { GetStaticPropsContext } from 'next';
 
 export default function Page() {
@@ -52,11 +48,7 @@
 The same can be done for `[postId]` only this time it will make a request using the `postId` param to get a post by ID.
 
 ```tsx title=/src/pages/posts/[postId].tsx {6}
-<<<<<<< HEAD
-import { client, getNextStaticProps } from '@faust/next';
-=======
 import { client, getNextStaticProps } from '@faustjs/next';
->>>>>>> 35b0b817
 import { GetStaticPropsContext } from 'next';
 
 export default function Page() {
