--- conflicted
+++ resolved
@@ -3,9 +3,5 @@
 export * from './getProps';
 export * from './HeadlessProvider';
 export * from './utils';
-<<<<<<< HEAD
 export * from './withFaust';
-=======
-export * from './withFaust';
-export * from './log';
->>>>>>> 5cb5add5
+export * from './log';