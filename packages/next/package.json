{
  "name": "@faustjs/next",
<<<<<<< HEAD
  "version": "0.12.0",
=======
  "version": "0.12.1",
>>>>>>> 5cb5add5
  "description": "This module helps you use WordPress as a Headless CMS with Next.js",
  "main": "dist/cjs/index.js",
  "module": "dist/mjs/index.js",
  "types": "dist/cjs/index.d.ts",
  "exports": {
    ".": {
      "import": "./dist/mjs/index.js",
      "require": "./dist/cjs/index.js"
    }
  },
  "scripts": {
    "build": "npm run clean && npm run ts && npm run ts:cjs && npm run package",
    "dev": "npm run ts:watch",
    "dev-lerna": "npm run dev",
    "clean": "rimraf dist",
    "package": "node ../../scripts/package.js",
    "lint:fix": "eslint \"src/**/*.{ts,tsx}\" --parser-options=project:tsconfig.json --fix",
    "lint": "eslint \"src/**/*.{ts,tsx}\" --parser-options=project:tsconfig.json",
    "prepublish": "npm run build",
    "test": "jest --passWithNoTests",
    "test:watch": "jest --watch",
    "ts": "tsc -p .",
    "ts:cjs": "tsc -p tsconfig-cjs.json",
    "ts:watch": "tsc -p . --watch",
    "format": "prettier --write ."
  },
  "repository": {
    "type": "git",
    "url": "https://github.com/wpengine/faustjs/tree/main/packages/next"
  },
  "keywords": [
    "WordPress",
    "WP",
    "Headless",
    "CMS",
    "API",
    "WP Engine",
    "React",
    "Next",
    "Next.js"
  ],
  "author": "WP Engine",
  "license": "MIT",
  "peerDependencies": {
    "next": ">=11.1.2",
    "react": ">=17.0.2",
    "react-dom": ">=17.0.2"
  },
  "devDependencies": {
    "@testing-library/jest-dom": "^5.14.1",
    "@testing-library/react": "^12.1.2",
    "@types/jest": "^27.0.2",
    "@types/lodash": "^4.14.175",
    "@types/node": "^16.10.3",
    "@types/react": "^17.0.27",
    "@typescript-eslint/eslint-plugin": "^4.33.0",
    "@typescript-eslint/parser": "^4.33.0",
    "eslint": "^7.32.0",
    "eslint-config-airbnb": "^18.2.1",
    "eslint-config-airbnb-typescript": "^14.0.0",
    "eslint-config-prettier": "^8.3.0",
    "eslint-plugin-import": "^2.24.2",
    "eslint-plugin-jsx-a11y": "^6.4.1",
    "eslint-plugin-prettier": "^4.0.0",
    "eslint-plugin-react": "^7.26.1",
    "eslint-plugin-react-hooks": "^4.2.0",
    "eslint-plugin-simple-import-sort": "^7.0.0",
    "gqty": "^2.0.2",
    "jest": "^27.2.4",
    "bs-logger": "^0.2.6",
    "make-error": "^1.3.6",
    "next": "^11.1.2",
    "prettier": "^2.4.1",
    "react": "^17.0.2",
    "react-dom": "^17.0.2",
    "rimraf": "^3.0.2",
    "ts-jest": "^27.0.5",
    "ts-loader": "^9.2.6",
    "typescript": "^4.4.3"
  },
  "dependencies": {
    "@gqty/logger": "^2.0.1",
    "@gqty/react": "^2.0.0",
    "@faustjs/core": "^0.12.0",
    "@faustjs/react": "^0.12.0",
    "graphql": ">=15.6",
    "lodash": "^4.17.21"
  }
}<|MERGE_RESOLUTION|>--- conflicted
+++ resolved
@@ -1,10 +1,6 @@
 {
   "name": "@faustjs/next",
-<<<<<<< HEAD
-  "version": "0.12.0",
-=======
   "version": "0.12.1",
->>>>>>> 5cb5add5
   "description": "This module helps you use WordPress as a Headless CMS with Next.js",
   "main": "dist/cjs/index.js",
   "module": "dist/mjs/index.js",
