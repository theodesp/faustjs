--- conflicted
+++ resolved
@@ -81,7 +81,6 @@
     "@types/react": "^17.0.34",
     "@typescript-eslint/eslint-plugin": "^5.3.1",
     "@typescript-eslint/parser": "^5.3.1",
-    "bs-logger": "^0.2.6",
     "eslint": "^7.32.0",
     "eslint-config-airbnb": "^18.2.1",
     "eslint-config-airbnb-typescript": "^15.0.0",
@@ -94,6 +93,7 @@
     "eslint-plugin-simple-import-sort": "^7.0.0",
     "gqty": "^2.1.0",
     "jest": "^27.3.1",
+    "bs-logger": "^0.2.6",
     "make-error": "^1.3.6",
     "next": "^12.1.0",
     "prettier": "^2.4.1",
@@ -106,17 +106,10 @@
     "typescript": "^4.4.4"
   },
   "dependencies": {
-<<<<<<< HEAD
-    "@faustjs/core": "^0.15.1",
-=======
     "@gqty/logger": "^2.0.1",
     "@gqty/react": "^2.1.0",
     "@faustjs/core": "^0.15.4",
->>>>>>> ed0f2dac
     "@faustjs/react": "^0.15.1",
-    "@gqty/logger": "^2.0.1",
-    "@gqty/react": "^2.1.0",
-    "fast-xml-parser": "^4.0.3",
     "graphql": ">=15.6",
     "lodash": "^4.17.21"
   }
